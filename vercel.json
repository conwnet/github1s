{
  "routes": [
    {
      "src": "/api/sourcegraph",
      "dest": "https://sourcegraph.com/.api/graphql"
    },
    {
      "src": "/static/(.*)",
      "dest": "/static/$1",
<<<<<<< HEAD
      "headers": { "Cache-Control": "max-age=604800" }
=======
      "headers": {
        "Cache-Control": "max-age=604800"
      }
>>>>>>> d6d51a61
    },
    {
      "src": "/favicon.ico",
      "dest": "/favicon.ico"
    },
    {
      "src": "/manifest.json",
      "dest": "/manifest.json"
    },
    {
      "src": ".*",
      "dest": "/index.html"
    }
  ]
}<|MERGE_RESOLUTION|>--- conflicted
+++ resolved
@@ -7,13 +7,9 @@
     {
       "src": "/static/(.*)",
       "dest": "/static/$1",
-<<<<<<< HEAD
-      "headers": { "Cache-Control": "max-age=604800" }
-=======
       "headers": {
         "Cache-Control": "max-age=604800"
       }
->>>>>>> d6d51a61
     },
     {
       "src": "/favicon.ico",
