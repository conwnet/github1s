{
  "name": "github1s",
  "version": "1.0.0",
  "description": "",
  "main": "index.js",
  "directories": {
    "lib": "lib"
  },
  "devDependencies": {
    "@github1s/vscode-web": "0.3.3",
    "@typescript-eslint/eslint-plugin": "^4.15.0",
    "@typescript-eslint/parser": "^4.15.0",
    "chokidar": "^3.5.1",
    "copy-webpack-plugin": "^11.0.0",
    "eslint": "^7.19.0",
    "eslint-config-prettier": "^7.2.0",
    "eslint-plugin-jsdoc": "^31.6.1",
    "eslint-plugin-prettier": "^3.3.1",
    "fs-extra": "^9.1.0",
    "generate-file-webpack-plugin": "^1.0.1",
<<<<<<< HEAD
    "html-webpack-plugin": "^5.5.0",
=======
>>>>>>> 76469e67
    "http-proxy": "^1.18.1",
    "husky": "^5.0.9",
    "lint-staged": "^10.5.4",
    "npm-run-all": "^4.1.5",
    "prettier": "^2.2.1",
    "serve-handler": "^6.1.3",
    "start-server-and-test": "^1.12.0",
    "typescript": "^4.1.3",
    "webpack": "^5.72.1",
    "webpack-cli": "^4.9.2",
    "webpack-dev-server": "^4.9.0",
    "yalc": "^1.0.0-pre.50"
  },
  "scripts": {
    "preinstall": "./scripts/preinstall.sh",
    "postinstall": "husky install && ./scripts/postinstall.sh",
    "clean-build": "./scripts/clean-build.sh",
    "clean": "./scripts/clean.sh",
    "build": "./scripts/build.sh",
    "yalc": "yalc publish vscode-web && yalc add -D @github1s/vscode-web",
    "build:vscode": "cd vscode-web && yarn build",
    "vercel-build": "USE_HASH_HTML=true yarn build && yarn hash && rm -rf public && mv dist public",
    "hash": "./scripts/hash.sh",
    "package": "yarn webpack",
    "watch": "rm -rf dist && run-p watch:*",
    "watch-with-vscode": "DEV_VSCODE=true run-p watch watch-vscode",
    "watch-vscode": "cd vscode-web && yarn watch",
    "watch:dev-server": "node server.js",
    "webpack": "webpack --config webpack.config.js",
    "watch:github1s-extension": "cd extensions/github1s && yarn dev",
    "format": "prettier --write .",
    "eslint": "eslint --ext .ts --ext .js .",
    "test:ci": "start-test watch:dev-server 5000 test",
    "test": "cd tests && yarn && yarn jest"
  },
  "lint-staged": {
    "*.{js,ts}": [
      "prettier --write",
      "eslint --fix"
    ],
    "*.{json.css,md,yml,yaml}": [
      "prettier --write"
    ]
  },
  "keywords": [],
  "author": "",
  "license": "ISC"
}<|MERGE_RESOLUTION|>--- conflicted
+++ resolved
@@ -18,10 +18,7 @@
     "eslint-plugin-prettier": "^3.3.1",
     "fs-extra": "^9.1.0",
     "generate-file-webpack-plugin": "^1.0.1",
-<<<<<<< HEAD
     "html-webpack-plugin": "^5.5.0",
-=======
->>>>>>> 76469e67
     "http-proxy": "^1.18.1",
     "husky": "^5.0.9",
     "lint-staged": "^10.5.4",
