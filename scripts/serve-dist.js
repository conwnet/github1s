#!/usr/bin/env node

const url = require('url');
const fs = require('fs');
const path = require('path');
const http = require('http');
const handler = require('serve-handler');

const APP_ROOT = path.join(__dirname, '..');
const options = { public: path.join(APP_ROOT, 'dist'), cleanUrls: false, };

const server = http.createServer((request, response) => {
<<<<<<< HEAD
  const urlObj = url.parse(request.url);
  return fs.access(path.join(APP_ROOT, 'dist', urlObj.pathname), fs.constants.F_OK, (error) => {
    if (!error && urlObj.pathname !== '/') return handler(request, response, options);
    return handler(request, response, { rewrites: [{ source: '*', destination: '/index.html' }], ...options });
  });
=======
	const urlObj = url.parse(request.url);
	return fs.access(path.join(APP_ROOT, 'dist', urlObj.pathname), fs.constants.F_OK, (error) => {
		if (!error) return handler(request, response, options);
		return handler(request, response, { rewrites: [{ source: '*', destination: '/index.html' }], ...options });
	});
>>>>>>> 26343837
});

server.listen(5000, () => {
	console.log('Running GitHub1s at http://localhost:5000');
});<|MERGE_RESOLUTION|>--- conflicted
+++ resolved
@@ -10,19 +10,11 @@
 const options = { public: path.join(APP_ROOT, 'dist'), cleanUrls: false, };
 
 const server = http.createServer((request, response) => {
-<<<<<<< HEAD
-  const urlObj = url.parse(request.url);
-  return fs.access(path.join(APP_ROOT, 'dist', urlObj.pathname), fs.constants.F_OK, (error) => {
-    if (!error && urlObj.pathname !== '/') return handler(request, response, options);
-    return handler(request, response, { rewrites: [{ source: '*', destination: '/index.html' }], ...options });
-  });
-=======
 	const urlObj = url.parse(request.url);
 	return fs.access(path.join(APP_ROOT, 'dist', urlObj.pathname), fs.constants.F_OK, (error) => {
-		if (!error) return handler(request, response, options);
+		if (!error && urlObj.pathname !== '/') return handler(request, response, options);
 		return handler(request, response, { rewrites: [{ source: '*', destination: '/index.html' }], ...options });
 	});
->>>>>>> 26343837
 });
 
 server.listen(5000, () => {
