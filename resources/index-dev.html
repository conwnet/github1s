--- conflicted
+++ resolved
@@ -25,15 +25,11 @@
 		<script src="/static/configure/extensions.js"></script>
 	</head>
 
-<<<<<<< HEAD
 	<body aria-label="">
 		<noscript title="No JavaScript Support">
 			<h1>You need to enable JavaScript to run this app.</h1>
 		</noscript>
 	</body>
-=======
-	<body aria-label=""></body>
->>>>>>> 194893e3
 
 	<script>
 
