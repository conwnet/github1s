--- conflicted
+++ resolved
@@ -5,15 +5,11 @@
     "moduleResolution": "node",
     "outDir": "out",
     "lib": ["es2016", "WebWorker"],
-<<<<<<< HEAD
-    "sourceMap": true
-=======
     "sourceMap": true,
     "baseUrl": "src",
     "paths": {
       "@/*": ["*"]
     }
->>>>>>> d6d51a61
   },
   "include": [
     "src"
