/**
 * @file GitHub1s APIs
 * @author netcon
 */

import * as vscode from 'vscode';
import { encodeFilePath } from '@/helpers/util';
import {
	fetch,
	RequestError,
	RequestRateLimitError,
	RequestInvalidTokenError,
	RequestNotFoundError,
	throttledReportNetworkError,
} from '@/helpers/fetch';

export interface UriState {
	owner: string;
	repo: string;
	path: string;
}

const handleRequestError = (error: RequestError) => {
	if (error instanceof RequestRateLimitError) {
		if (!error.token) {
			throw vscode.FileSystemError.NoPermissions(
				'API Rate Limit Exceeded, Please Offer an OAuth Token.'
			);
		}
		throw vscode.FileSystemError.NoPermissions(
			'API Rate Limit Exceeded, Please Change Another OAuth Token.'
		);
	}
	if (error instanceof RequestInvalidTokenError) {
		throw vscode.FileSystemError.NoPermissions(
			'Current OAuth Token Is Invalid, Please Change Another One.'
		);
	}
	if (error instanceof RequestNotFoundError) {
		throw vscode.FileSystemError.FileNotFound('GitHub Resource Not Found');
	}
	throw vscode.FileSystemError.Unavailable(
		error.message || 'Unknown Error Occurred When Request To GitHub'
	);
};

export const readGitHubDirectory = (
	owner: string,
	repo: string,
	ref: string,
	path: string,
	options?: RequestInit
) => {
	return fetch(
		`https://api.github.com/repos/${owner}/${repo}/git/trees/${ref}${encodeFilePath(
			path
		).replace(/^\//, ':')}`,
		options
	).catch(handleRequestError);
};

export const readGitHubFile = (
	owner: string,
	repo: string,
	fileSha: string,
	options?: RequestInit
) => {
	return fetch(
		`https://api.github.com/repos/${owner}/${repo}/git/blobs/${fileSha}`,
		options
	).catch(handleRequestError);
};

export const validateToken = (token: string) => {
	const authHeaders = token ? { Authorization: `token ${token}` } : {};
	return self
		.fetch(`https://api.github.com`, { headers: { ...authHeaders } })
		.then((response) => ({
			token: !!token, // if the token is not empty
			valid: response.status !== 401 ? true : false, // if the request is valid
			limit: +response.headers.get('X-RateLimit-Limit') || 0, // limit count
			remaining: +response.headers.get('X-RateLimit-Remaining') || 0, // remains request count
			reset: +response.headers.get('X-RateLimit-Reset') || 0, // reset time
		}))
		.catch(() => {
			throttledReportNetworkError();
			throw new RequestError('Request Failed, Maybe an Network Error', token);
		});
};

// the [List Branches](https://docs.github.com/en/rest/reference/repos#list-branches) API
// only returned max to 100 branches for per request
// [List matching references](https://docs.github.com/en/rest/reference/git#list-matching-references)
// can returned all branches for a request, and there is an issue for this API
// https://github.com/github/docs/issues/3863
<<<<<<< HEAD
export const getGithubBranchRefs = (
	owner: string,
	repo: string,
	options?: RequestInit
) => {
=======
export const getGitHubBranchRefs = (owner: string, repo: string) => {
>>>>>>> da042a6c
	return fetch(
		`https://api.github.com/repos/${owner}/${repo}/git/matching-refs/heads`,
		options
	)
		.then((branchRefs) => {
			// the field in branchRef will looks like `refs/heads/<branch>`, we add a name field here
			return branchRefs.map((item) => ({ ...item, name: item.ref.slice(11) }));
		})
		.catch(handleRequestError);
};

<<<<<<< HEAD
// It's similar to `getGithubBranchRefs`
export const getGithubTagRefs = (
	owner: string,
	repo: string,
	options?: RequestInit
) => {
=======
// It's similar to `getGitHubBranchRefs`
export const getGitHubTagRefs = (owner: string, repo: string) => {
>>>>>>> da042a6c
	return fetch(
		`https://api.github.com/repos/${owner}/${repo}/git/matching-refs/tags`,
		options
	)
		.then((tagRefs) => {
			// the field in tagRef will looks like `refs/tags/<tag>`, we add a name field here
			return tagRefs.map((item) => ({ ...item, name: item.ref.slice(10) }));
		})
		.catch(handleRequestError);
};

export const getGitHubAllFiles = (
	owner: string,
	repo: string,
	ref: string,
	path: string = '/'
) => {
	return fetch(
		`https://api.github.com/repos/${owner}/${repo}/git/trees/${ref}${encodeFilePath(
			path
		).replace(/^\//, ':')}?recursive=1`
	).catch(handleRequestError);
};

export const getGitHubPulls = (
	owner: string,
	repo: string,
	options?: RequestInit
) => {
	// TODO: only recent 100 pull requests are supported now
	return fetch(
		`https://api.github.com/repos/${owner}/${repo}/pulls?state=all&order=created&per_page=100`,
		options
	).catch(handleRequestError);
};

export const getGitHubPullDetail = (
	owner: string,
	repo: string,
	pullNumber: number,
	options?: RequestInit
) => {
	return fetch(
		`https://api.github.com/repos/${owner}/${repo}/pulls/${pullNumber}`,
		options
	).catch(handleRequestError);
};

export const getGitHubPullFiles = (
	owner: string,
	repo: string,
	pullNumber: number,
	options?: RequestInit
) => {
	// TODO: only the number of change files not greater than 100 are supported now!
	return fetch(
		`https://api.github.com/repos/${owner}/${repo}/pulls/${pullNumber}/files?per_page=100`,
		options
	).catch(handleRequestError);
};

export const getGitHubCommitDetail = (
	owner: string,
	repo: string,
	commitSha: string,
	options?: RequestInit
) => {
	return fetch(
		`https://api.github.com/repos/${owner}/${repo}/commits/${commitSha}`,
		options
	).catch(handleRequestError);
};<|MERGE_RESOLUTION|>--- conflicted
+++ resolved
@@ -93,15 +93,11 @@
 // [List matching references](https://docs.github.com/en/rest/reference/git#list-matching-references)
 // can returned all branches for a request, and there is an issue for this API
 // https://github.com/github/docs/issues/3863
-<<<<<<< HEAD
-export const getGithubBranchRefs = (
+export const getGitHubBranchRefs = (
 	owner: string,
 	repo: string,
 	options?: RequestInit
 ) => {
-=======
-export const getGitHubBranchRefs = (owner: string, repo: string) => {
->>>>>>> da042a6c
 	return fetch(
 		`https://api.github.com/repos/${owner}/${repo}/git/matching-refs/heads`,
 		options
@@ -113,17 +109,12 @@
 		.catch(handleRequestError);
 };
 
-<<<<<<< HEAD
 // It's similar to `getGithubBranchRefs`
-export const getGithubTagRefs = (
+export const getGitHubTagRefs = (
 	owner: string,
 	repo: string,
 	options?: RequestInit
 ) => {
-=======
-// It's similar to `getGitHubBranchRefs`
-export const getGitHubTagRefs = (owner: string, repo: string) => {
->>>>>>> da042a6c
 	return fetch(
 		`https://api.github.com/repos/${owner}/${repo}/git/matching-refs/tags`,
 		options
