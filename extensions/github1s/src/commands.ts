--- conflicted
+++ resolved
@@ -133,12 +133,6 @@
 	const choice = await new Promise<vscode.QuickPickItem | undefined>(
 		(resolve) => quickPick.onDidAccept(() => resolve(quickPick.activeItems[0]))
 	);
-<<<<<<< HEAD
-};
-
-export const commandOpenGitpod = () => {
-	return getCurrentAuthority().then((currentAuthority) => {
-=======
 	quickPick.hide();
 
 	const targetRef = choice?.label || quickPick.value;
@@ -151,7 +145,6 @@
 
 export const commandOpenGitpod = () => {
 	return router.getAuthority().then((currentAuthority) => {
->>>>>>> 94a31802
 		const [currentOwner, currentRepo] = currentAuthority.split('+');
 		vscode.commands.executeCommand(
 			'vscode.open',
